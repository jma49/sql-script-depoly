--- conflicted
+++ resolved
@@ -12,10 +12,6 @@
     systemInfo: "System Access Information",
     inviteOnly:
       "• This system uses invitation-only access to ensure data security",
-<<<<<<< HEAD
-    emailOnly: "• Only invited users are allowed",
-=======
->>>>>>> 5c703f93
     contactIT: "• Contact Jincheng for access",
   },
   zh: {
@@ -25,10 +21,6 @@
     noAccount: "没有账户？请联系管理员申请访问权限",
     systemInfo: "系统访问说明",
     inviteOnly: "• 此系统采用邀请制，确保数据安全",
-<<<<<<< HEAD
-    emailOnly: "• 仅限受邀用户访问",
-=======
->>>>>>> 5c703f93
     contactIT: "• 如需访问权限，请联系Jincheng",
   },
 };
