import { auth, currentUser } from "@clerk/nextjs/server";
import { NextResponse } from "next/server";
import type { User } from "@clerk/nextjs/server";

// 认证相关的错误消息
export const authMessages = {
  en: {
    unauthorizedSignIn: "Unauthorized: Please sign in",
    unauthorizedUserNotFound: "Unauthorized: User not found",
    unauthorizedEmailNotFound: "Unauthorized: Email address not found",
    unauthorizedInvalidDomain: "Unauthorized: Only invited users are allowed",
    authenticationError: "Authentication error",
    restrictedAccess: "Access Restricted",
    contactAdmin: "Please contact administrator for access",
  },
  zh: {
    unauthorizedSignIn: "未授权：请先登录",
    unauthorizedUserNotFound: "未授权：找不到用户信息",
    unauthorizedEmailNotFound: "未授权：找不到邮箱地址",
    unauthorizedInvalidDomain: "未授权：只允许受邀用户访问",
    authenticationError: "认证错误",
    restrictedAccess: "访问受限",
    contactAdmin: "请联系管理员申请访问权限",
  },
};

<<<<<<< HEAD
// 目前允许所有邮箱，主要靠 Clerk 的邀请制控制
// eslint-disable-next-line @typescript-eslint/no-unused-vars
export function isValidEmailDomain(_email: string): boolean {
  return true;
=======
/**
 * 验证邮箱域名是否为允许的域名
 */
export function isValidEmailDomain(email: string): boolean {
  // 配置允许的域名列表，如果未配置则允许所有邮箱
  const allowedDomains = process.env.ALLOWED_EMAIL_DOMAINS?.split(",") || [];

  // 如果没有配置允许的域名，则允许所有（依赖 Clerk 邀请制控制）
  if (allowedDomains.length === 0) {
    return true;
  }

  // 检查邮箱是否属于允许的域名
  return allowedDomains.some((domain) => email.endsWith(`@${domain.trim()}`));
>>>>>>> 5c703f93
}

// API 请求的认证检查
export async function validateApiAuth(language: "en" | "zh" = "en") {
  try {
    const { userId } = await auth();
    const messages = authMessages[language];

    if (!userId) {
      return {
        isValid: false,
        response: NextResponse.json(
          { success: false, message: messages.unauthorizedSignIn },
          { status: 401 }
        ),
      } as const;
    }

    const user = await currentUser();

    if (!user) {
      return {
        isValid: false,
        response: NextResponse.json(
          { success: false, message: messages.unauthorizedUserNotFound },
          { status: 401 }
        ),
      } as const;
    }

    const userEmail = user.emailAddresses?.[0]?.emailAddress;

    if (!userEmail) {
      return {
        isValid: false,
        response: NextResponse.json(
          { success: false, message: messages.unauthorizedEmailNotFound },
          { status: 401 }
        ),
      } as const;
    }

    if (!isValidEmailDomain(userEmail)) {
      return {
        isValid: false,
        response: NextResponse.json(
          { success: false, message: messages.unauthorizedInvalidDomain },
          { status: 403 }
        ),
      } as const;
    }

    return {
      isValid: true,
      user,
      userEmail,
    } as const;
  } catch (error) {
    console.error("API auth validation error:", error);
    const messages = authMessages[language];
    return {
      isValid: false,
      response: NextResponse.json(
        { success: false, message: messages.authenticationError },
        { status: 500 }
      ),
    } as const;
  }
}

// 提取用户基本信息，用于日志
export function getUserInfo(user: User, userEmail: string) {
  return {
    userId: user.id,
    email: userEmail,
    name: user.fullName || userEmail.split("@")[0],
    timestamp: new Date().toISOString(),
  };
}<|MERGE_RESOLUTION|>--- conflicted
+++ resolved
@@ -2,7 +2,7 @@
 import { NextResponse } from "next/server";
 import type { User } from "@clerk/nextjs/server";
 
-// 认证相关的错误消息
+// 国际化文本
 export const authMessages = {
   en: {
     unauthorizedSignIn: "Unauthorized: Please sign in",
@@ -24,12 +24,6 @@
   },
 };
 
-<<<<<<< HEAD
-// 目前允许所有邮箱，主要靠 Clerk 的邀请制控制
-// eslint-disable-next-line @typescript-eslint/no-unused-vars
-export function isValidEmailDomain(_email: string): boolean {
-  return true;
-=======
 /**
  * 验证邮箱域名是否为允许的域名
  */
@@ -44,15 +38,17 @@
 
   // 检查邮箱是否属于允许的域名
   return allowedDomains.some((domain) => email.endsWith(`@${domain.trim()}`));
->>>>>>> 5c703f93
 }
 
-// API 请求的认证检查
+/**
+ * 验证API请求的用户认证和邮箱域名
+ */
 export async function validateApiAuth(language: "en" | "zh" = "en") {
   try {
     const { userId } = await auth();
     const messages = authMessages[language];
 
+    // 检查用户是否已认证
     if (!userId) {
       return {
         isValid: false,
@@ -63,6 +59,7 @@
       } as const;
     }
 
+    // 获取完整的用户信息
     const user = await currentUser();
 
     if (!user) {
@@ -75,6 +72,7 @@
       } as const;
     }
 
+    // 获取用户邮箱
     const userEmail = user.emailAddresses?.[0]?.emailAddress;
 
     if (!userEmail) {
@@ -87,6 +85,7 @@
       } as const;
     }
 
+    // 验证邮箱域名
     if (!isValidEmailDomain(userEmail)) {
       return {
         isValid: false,
@@ -115,7 +114,9 @@
   }
 }
 
-// 提取用户基本信息，用于日志
+/**
+ * 获取当前用户信息（用于日志记录）
+ */
 export function getUserInfo(user: User, userEmail: string) {
   return {
     userId: user.id,
