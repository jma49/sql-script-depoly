--- conflicted
+++ resolved
@@ -359,45 +359,6 @@
   | "operationType"
   | "selectOperationPlaceholder"
   | "pageInfoShort"
-  // 主题设置相关翻译键
-  | "themeSettings"
-  | "editorThemeSettings"
-  | "themeSelection"
-  | "fontFamily"
-  | "fontSize"
-  | "currentTheme"
-  | "currentMode"
-  | "currentFont"
-  | "selectTheme"
-  | "selectFont"
-  | "lightMode"
-  | "darkMode"
-  | "defaultFont"
-  | "fontSizeLabel"
-  | "themeApplied"
-  | "themeAppliedDesc"
-  | "fontApplied"
-  | "fontAppliedDesc"
-  | "resetToDefaults"
-  | "editorSettingsPanel"
-  | "themeAndFontConfig"
-  | "appearanceSettings"
-  | "editorAppearance"
-  | "codeDisplaySettings"
-  | "visualSettings"
-  | "themeInfo"
-  | "fontInfo"
-  | "settingsAppliedInstantly"
-  | "customizationOptions"
-  | "editorCustomization"
-  | "themeDescription"
-  | "fontDescription"
-  | "sizeDescription"
-  | "previewTheme"
-  | "recommendedSettings"
-  | "themeRecommendation"
-  | "fontRecommendation"
-  | "sizeRecommendation"
   | "checkDetails"
   | "tableActions"
   // 新增主题设置相关翻译键
@@ -871,47 +832,6 @@
     operationType: "Operation Type",
     selectOperationPlaceholder: "Select an operation type",
     pageInfoShort: "Showing %s-%s of %s results (Page %s of %s)",
-<<<<<<< HEAD
-    // 主题设置相关翻译键
-    themeSettings: "Theme Settings",
-    editorThemeSettings: "Editor Theme Settings",
-    themeSelection: "Theme Selection",
-    fontFamily: "Font Family",
-    fontSize: "Font Size",
-    currentTheme: "Current Theme",
-    currentMode: "Current Mode",
-    currentFont: "Current Font",
-    selectTheme: "Select Theme",
-    selectFont: "Select Font",
-    lightMode: "Light Mode",
-    darkMode: "Dark Mode",
-    defaultFont: "Default Font",
-    fontSizeLabel: "Font Size",
-    themeApplied: "Theme Applied",
-    themeAppliedDesc: "Theme has been applied successfully",
-    fontApplied: "Font Applied",
-    fontAppliedDesc: "Font has been applied successfully",
-    resetToDefaults: "Reset to Defaults",
-    editorSettingsPanel: "Editor Settings Panel",
-    themeAndFontConfig: "Theme and Font Configuration",
-    appearanceSettings: "Appearance Settings",
-    editorAppearance: "Editor Appearance",
-    codeDisplaySettings: "Code Display Settings",
-    visualSettings: "Visual Settings",
-    themeInfo: "Theme Info",
-    fontInfo: "Font Info",
-    settingsAppliedInstantly: "Settings Applied Instantly",
-    customizationOptions: "Customization Options",
-    editorCustomization: "Editor Customization",
-    themeDescription: "Theme Description",
-    fontDescription: "Font Description",
-    sizeDescription: "Size Description",
-    previewTheme: "Preview Theme",
-    recommendedSettings: "Recommended Settings",
-    themeRecommendation: "Theme Recommendation",
-    fontRecommendation: "Font Recommendation",
-    sizeRecommendation: "Size Recommendation",
-=======
     // 新增主题设置相关翻译键
     themeSettings: "Theme Settings",
     editorThemeSettings: "Editor Theme Settings",
@@ -935,7 +855,6 @@
     themeHelpDark:
       "In dark mode, you can choose dark themes. Switch to light mode to view light themes",
     fontLabel: "Font",
->>>>>>> d8ea669d
   },
   zh: {
     // General
@@ -1314,47 +1233,6 @@
     operationType: "操作类型",
     selectOperationPlaceholder: "请选择操作类型",
     pageInfoShort: "显示第 %s-%s 条，共 %s 条结果（第 %s 页/共 %s 页）",
-<<<<<<< HEAD
-    // 主题设置相关翻译键
-    themeSettings: "主题设置",
-    editorThemeSettings: "编辑器主题设置",
-    themeSelection: "主题选择",
-    fontFamily: "字体",
-    fontSize: "字体大小",
-    currentTheme: "当前主题",
-    currentMode: "当前模式",
-    currentFont: "当前字体",
-    selectTheme: "选择主题",
-    selectFont: "选择字体",
-    lightMode: "浅色模式",
-    darkMode: "深色模式",
-    defaultFont: "默认字体",
-    fontSizeLabel: "字体大小",
-    themeApplied: "主题已应用",
-    themeAppliedDesc: "主题应用成功",
-    fontApplied: "字体已应用",
-    fontAppliedDesc: "字体应用成功",
-    resetToDefaults: "重置为默认值",
-    editorSettingsPanel: "编辑器设置面板",
-    themeAndFontConfig: "主题和字体配置",
-    appearanceSettings: "外观设置",
-    editorAppearance: "编辑器外观",
-    codeDisplaySettings: "代码显示设置",
-    visualSettings: "视觉设置",
-    themeInfo: "主题信息",
-    fontInfo: "字体信息",
-    settingsAppliedInstantly: "设置已立即应用",
-    customizationOptions: "自定义选项",
-    editorCustomization: "编辑器自定义",
-    themeDescription: "主题描述",
-    fontDescription: "字体描述",
-    sizeDescription: "大小描述",
-    previewTheme: "预览主题",
-    recommendedSettings: "推荐设置",
-    themeRecommendation: "主题推荐",
-    fontRecommendation: "字体推荐",
-    sizeRecommendation: "大小推荐",
-=======
     // 新增主题设置相关翻译键
     themeSettings: "主题设置",
     editorThemeSettings: "编辑器主题设置",
@@ -1376,6 +1254,5 @@
     themeHelpLight: "浅色模式下可选择浅色主题，切换到暗色模式可查看暗色主题",
     themeHelpDark: "暗色模式下可选择暗色主题，切换到浅色模式可查看浅色主题",
     fontLabel: "字体",
->>>>>>> d8ea669d
   },
 };